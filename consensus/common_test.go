package consensus

import (
	"bytes"
	"context"
	"fmt"
	"io/ioutil"
	"os"
	"path/filepath"
	"sort"
	"sync"
	"testing"
	"time"

	"github.com/go-kit/kit/log/term"
	"github.com/pkg/errors"
	"github.com/stretchr/testify/require"

	"path"

	dbm "github.com/tendermint/tm-db"

	abcicli "github.com/tendermint/tendermint/abci/client"
	"github.com/tendermint/tendermint/abci/example/counter"
	"github.com/tendermint/tendermint/abci/example/kvstore"
	abci "github.com/tendermint/tendermint/abci/types"
	cfg "github.com/tendermint/tendermint/config"
	cstypes "github.com/tendermint/tendermint/consensus/types"
	tmbytes "github.com/tendermint/tendermint/libs/bytes"
	"github.com/tendermint/tendermint/libs/log"
	tmos "github.com/tendermint/tendermint/libs/os"
	tmpubsub "github.com/tendermint/tendermint/libs/pubsub"
	mempl "github.com/tendermint/tendermint/mempool"
	"github.com/tendermint/tendermint/p2p"
	"github.com/tendermint/tendermint/privval"
	sm "github.com/tendermint/tendermint/state"
	"github.com/tendermint/tendermint/store"
	"github.com/tendermint/tendermint/types"
	tmtime "github.com/tendermint/tendermint/types/time"
)

const (
	testSubscriber = "test-client"
)

// A cleanupFunc cleans up any config / test files created for a particular
// test.
type cleanupFunc func()

// genesis, chain_id, priv_val
var config *cfg.Config // NOTE: must be reset for each _test.go file
var consensusReplayConfig *cfg.Config
var ensureTimeout = time.Millisecond * 100

func ensureDir(dir string, mode os.FileMode) {
	if err := tmos.EnsureDir(dir, mode); err != nil {
		panic(err)
	}
}

func ResetConfig(name string) *cfg.Config {
	return cfg.ResetTestRoot(name)
}

//-------------------------------------------------------------------------------
// validator stub (a kvstore consensus peer we control)

type validatorStub struct {
<<<<<<< HEAD
	Index  uint32 // Validator index. NOTE: we don't assume validator set changes.
=======
	Index  int32 // Validator index. NOTE: we don't assume validator set changes.
>>>>>>> 9cf40bfa
	Height int64
	Round  int32
	types.PrivValidator
}

var testMinPower int64 = 10

<<<<<<< HEAD
func newValidatorStub(privValidator types.PrivValidator, valIndex uint32) *validatorStub {
=======
func newValidatorStub(privValidator types.PrivValidator, valIndex int32) *validatorStub {
>>>>>>> 9cf40bfa
	return &validatorStub{
		Index:         valIndex,
		PrivValidator: privValidator,
	}
}

func (vs *validatorStub) signVote(
	voteType types.SignedMsgType,
	hash []byte,
	header types.PartSetHeader) (*types.Vote, error) {

	pubKey, err := vs.PrivValidator.GetPubKey()
	if err != nil {
		return nil, errors.Wrap(err, "can't get pubkey")
	}

	vote := &types.Vote{
		ValidatorIndex:   vs.Index,
		ValidatorAddress: pubKey.Address(),
		Height:           vs.Height,
		Round:            vs.Round,
		Timestamp:        tmtime.Now(),
		Type:             voteType,
		BlockID:          types.BlockID{Hash: hash, PartsHeader: header},
	}

	err = vs.PrivValidator.SignVote(config.ChainID(), vote)
	return vote, err
}

// Sign vote for type/hash/header
func signVote(vs *validatorStub, voteType types.SignedMsgType, hash []byte, header types.PartSetHeader) *types.Vote {
	v, err := vs.signVote(voteType, hash, header)
	if err != nil {
		panic(fmt.Errorf("failed to sign vote: %v", err))
	}
	return v
}

func signVotes(
	voteType types.SignedMsgType,
	hash []byte,
	header types.PartSetHeader,
	vss ...*validatorStub) []*types.Vote {
	votes := make([]*types.Vote, len(vss))
	for i, vs := range vss {
		votes[i] = signVote(vs, voteType, hash, header)
	}
	return votes
}

func incrementHeight(vss ...*validatorStub) {
	for _, vs := range vss {
		vs.Height++
	}
}

func incrementRound(vss ...*validatorStub) {
	for _, vs := range vss {
		vs.Round++
	}
}

type ValidatorStubsByAddress []*validatorStub

func (vss ValidatorStubsByAddress) Len() int {
	return len(vss)
}

func (vss ValidatorStubsByAddress) Less(i, j int) bool {
	vssi, err := vss[i].GetPubKey()
	if err != nil {
		panic(err)
	}
	vssj, err := vss[j].GetPubKey()
	if err != nil {
		panic(err)
	}
	return bytes.Compare(vssi.Address(), vssj.Address()) == -1
}

func (vss ValidatorStubsByAddress) Swap(i, j int) {
	it := vss[i]
	vss[i] = vss[j]
<<<<<<< HEAD
	vss[i].Index = uint32(i)
	vss[j] = it
	vss[j].Index = uint32(j)
=======
	vss[i].Index = int32(i)
	vss[j] = it
	vss[j].Index = int32(j)
>>>>>>> 9cf40bfa
}

//-------------------------------------------------------------------------------
// Functions for transitioning the consensus state

func startTestRound(cs *State, height int64, round int32) {
	cs.enterNewRound(height, round)
	cs.startRoutines(0)
}

// Create proposal block from cs1 but sign it with vs.
func decideProposal(
	cs1 *State,
	vs *validatorStub,
	height int64,
	round int32,
) (proposal *types.Proposal, block *types.Block) {
	cs1.mtx.Lock()
	block, blockParts := cs1.createProposalBlock()
	validRound := cs1.ValidRound
	chainID := cs1.state.ChainID
	cs1.mtx.Unlock()
	if block == nil {
		panic("Failed to createProposalBlock. Did you forget to add commit for previous block?")
	}

	// Make proposal
	polRound, propBlockID := validRound, types.BlockID{Hash: block.Hash(), PartsHeader: blockParts.Header()}
	proposal = types.NewProposal(height, round, polRound, propBlockID)
	if err := vs.SignProposal(chainID, proposal); err != nil {
		panic(err)
	}
	return
}

func addVotes(to *State, votes ...*types.Vote) {
	for _, vote := range votes {
		to.peerMsgQueue <- msgInfo{Msg: &VoteMessage{vote}}
	}
}

func signAddVotes(
	to *State,
	voteType types.SignedMsgType,
	hash []byte,
	header types.PartSetHeader,
	vss ...*validatorStub,
) {
	votes := signVotes(voteType, hash, header, vss...)
	addVotes(to, votes...)
}

func validatePrevote(t *testing.T, cs *State, round int32, privVal *validatorStub, blockHash []byte) {
	prevotes := cs.Votes.Prevotes(round)
	pubKey, err := privVal.GetPubKey()
	require.NoError(t, err)
	address := pubKey.Address()
	var vote *types.Vote
	if vote = prevotes.GetByAddress(address); vote == nil {
		panic("Failed to find prevote from validator")
	}
	if blockHash == nil {
		if vote.BlockID.Hash != nil {
			panic(fmt.Sprintf("Expected prevote to be for nil, got %X", vote.BlockID.Hash))
		}
	} else {
		if !bytes.Equal(vote.BlockID.Hash, blockHash) {
			panic(fmt.Sprintf("Expected prevote to be for %X, got %X", blockHash, vote.BlockID.Hash))
		}
	}
}

func validateLastPrecommit(t *testing.T, cs *State, privVal *validatorStub, blockHash []byte) {
	votes := cs.LastCommit
	pv, err := privVal.GetPubKey()
	require.NoError(t, err)
	address := pv.Address()
	var vote *types.Vote
	if vote = votes.GetByAddress(address); vote == nil {
		panic("Failed to find precommit from validator")
	}
	if !bytes.Equal(vote.BlockID.Hash, blockHash) {
		panic(fmt.Sprintf("Expected precommit to be for %X, got %X", blockHash, vote.BlockID.Hash))
	}
}

func validatePrecommit(
	t *testing.T,
	cs *State,
	thisRound,
	lockRound int32,
	privVal *validatorStub,
	votedBlockHash,
	lockedBlockHash []byte,
) {
	precommits := cs.Votes.Precommits(thisRound)
	pv, err := privVal.GetPubKey()
	require.NoError(t, err)
	address := pv.Address()
	var vote *types.Vote
	if vote = precommits.GetByAddress(address); vote == nil {
		panic("Failed to find precommit from validator")
	}

	if votedBlockHash == nil {
		if vote.BlockID.Hash != nil {
			panic("Expected precommit to be for nil")
		}
	} else {
		if !bytes.Equal(vote.BlockID.Hash, votedBlockHash) {
			panic("Expected precommit to be for proposal block")
		}
	}

	if lockedBlockHash == nil {
		if cs.LockedRound != lockRound || cs.LockedBlock != nil {
			panic(fmt.Sprintf(
				"Expected to be locked on nil at round %d. Got locked at round %d with block %v",
				lockRound,
				cs.LockedRound,
				cs.LockedBlock))
		}
	} else {
		if cs.LockedRound != lockRound || !bytes.Equal(cs.LockedBlock.Hash(), lockedBlockHash) {
			panic(fmt.Sprintf(
				"Expected block to be locked on round %d, got %d. Got locked block %X, expected %X",
				lockRound,
				cs.LockedRound,
				cs.LockedBlock.Hash(),
				lockedBlockHash))
		}
	}

}

func validatePrevoteAndPrecommit(
	t *testing.T,
	cs *State,
	thisRound,
	lockRound int32,
	privVal *validatorStub,
	votedBlockHash,
	lockedBlockHash []byte,
) {
	// verify the prevote
	validatePrevote(t, cs, thisRound, privVal, votedBlockHash)
	// verify precommit
	cs.mtx.Lock()
	validatePrecommit(t, cs, thisRound, lockRound, privVal, votedBlockHash, lockedBlockHash)
	cs.mtx.Unlock()
}

func subscribeToVoter(cs *State, addr []byte) <-chan tmpubsub.Message {
	votesSub, err := cs.eventBus.SubscribeUnbuffered(context.Background(), testSubscriber, types.EventQueryVote)
	if err != nil {
		panic(fmt.Sprintf("failed to subscribe %s to %v", testSubscriber, types.EventQueryVote))
	}
	ch := make(chan tmpubsub.Message)
	go func() {
		for msg := range votesSub.Out() {
			vote := msg.Data().(types.EventDataVote)
			// we only fire for our own votes
			if bytes.Equal(addr, vote.Vote.ValidatorAddress) {
				ch <- msg
			}
		}
	}()
	return ch
}

//-------------------------------------------------------------------------------
// consensus states

func newState(state sm.State, pv types.PrivValidator, app abci.Application) *State {
	config := cfg.ResetTestRoot("consensus_state_test")
	return newStateWithConfig(config, state, pv, app)
}

func newStateWithConfig(
	thisConfig *cfg.Config,
	state sm.State,
	pv types.PrivValidator,
	app abci.Application,
) *State {
	blockDB := dbm.NewMemDB()
	return newStateWithConfigAndBlockStore(thisConfig, state, pv, app, blockDB)
}

func newStateWithConfigAndBlockStore(
	thisConfig *cfg.Config,
	state sm.State,
	pv types.PrivValidator,
	app abci.Application,
	blockDB dbm.DB,
) *State {
	// Get BlockStore
	blockStore := store.NewBlockStore(blockDB)

	// one for mempool, one for consensus
	mtx := new(sync.Mutex)
	proxyAppConnMem := abcicli.NewLocalClient(mtx, app)
	proxyAppConnCon := abcicli.NewLocalClient(mtx, app)

	// Make Mempool
	mempool := mempl.NewCListMempool(thisConfig.Mempool, proxyAppConnMem, 0)
	mempool.SetLogger(log.TestingLogger().With("module", "mempool"))
	if thisConfig.Consensus.WaitForTxs() {
		mempool.EnableTxsAvailable()
	}

	// mock the evidence pool
	evpool := sm.MockEvidencePool{}

	// Make State
	stateDB := blockDB
	sm.SaveState(stateDB, state) //for save height 1's validators info
	blockExec := sm.NewBlockExecutor(stateDB, log.TestingLogger(), proxyAppConnCon, mempool, evpool)
	cs := NewState(thisConfig.Consensus, state, blockExec, blockStore, mempool, evpool)
	cs.SetLogger(log.TestingLogger().With("module", "consensus"))
	cs.SetPrivValidator(pv)

	eventBus := types.NewEventBus()
	eventBus.SetLogger(log.TestingLogger().With("module", "events"))
	eventBus.Start()
	cs.SetEventBus(eventBus)
	return cs
}

func loadPrivValidator(config *cfg.Config) *privval.FilePV {
	privValidatorKeyFile := config.PrivValidatorKeyFile()
	ensureDir(filepath.Dir(privValidatorKeyFile), 0700)
	privValidatorStateFile := config.PrivValidatorStateFile()
	privValidator := privval.LoadOrGenFilePV(privValidatorKeyFile, privValidatorStateFile)
	privValidator.Reset()
	return privValidator
}

func randState(nValidators int) (*State, []*validatorStub) {
	// Get State
	state, privVals := randGenesisState(nValidators, false, 10)

	vss := make([]*validatorStub, nValidators)

	cs := newState(state, privVals[0], counter.NewApplication(true))

	for i := 0; i < nValidators; i++ {
<<<<<<< HEAD
		vss[i] = newValidatorStub(privVals[i], uint32(i))
=======
		vss[i] = newValidatorStub(privVals[i], int32(i))
>>>>>>> 9cf40bfa
	}
	// since cs1 starts at 1
	incrementHeight(vss[1:]...)

	return cs, vss
}

//-------------------------------------------------------------------------------

func ensureNoNewEvent(ch <-chan tmpubsub.Message, timeout time.Duration,
	errorMessage string) {
	select {
	case <-time.After(timeout):
		break
	case <-ch:
		panic(errorMessage)
	}
}

func ensureNoNewEventOnChannel(ch <-chan tmpubsub.Message) {
	ensureNoNewEvent(
		ch,
		ensureTimeout,
		"We should be stuck waiting, not receiving new event on the channel")
}

func ensureNoNewRoundStep(stepCh <-chan tmpubsub.Message) {
	ensureNoNewEvent(
		stepCh,
		ensureTimeout,
		"We should be stuck waiting, not receiving NewRoundStep event")
}

func ensureNoNewUnlock(unlockCh <-chan tmpubsub.Message) {
	ensureNoNewEvent(
		unlockCh,
		ensureTimeout,
		"We should be stuck waiting, not receiving Unlock event")
}

func ensureNoNewTimeout(stepCh <-chan tmpubsub.Message, timeout int64) {
	timeoutDuration := time.Duration(timeout*10) * time.Nanosecond
	ensureNoNewEvent(
		stepCh,
		timeoutDuration,
		"We should be stuck waiting, not receiving NewTimeout event")
}

func ensureNewEvent(ch <-chan tmpubsub.Message, height int64, round int32, timeout time.Duration, errorMessage string) {
	select {
	case <-time.After(timeout):
		panic(errorMessage)
	case msg := <-ch:
		roundStateEvent, ok := msg.Data().(types.EventDataRoundState)
		if !ok {
			panic(fmt.Sprintf("expected a EventDataRoundState, got %T. Wrong subscription channel?",
				msg.Data()))
		}
		if roundStateEvent.Height != height {
			panic(fmt.Sprintf("expected height %v, got %v", height, roundStateEvent.Height))
		}
		if roundStateEvent.Round != round {
			panic(fmt.Sprintf("expected round %v, got %v", round, roundStateEvent.Round))
		}
		// TODO: We could check also for a step at this point!
	}
}

func ensureNewRound(roundCh <-chan tmpubsub.Message, height int64, round int32) {
	select {
	case <-time.After(ensureTimeout):
		panic("Timeout expired while waiting for NewRound event")
	case msg := <-roundCh:
		newRoundEvent, ok := msg.Data().(types.EventDataNewRound)
		if !ok {
			panic(fmt.Sprintf("expected a EventDataNewRound, got %T. Wrong subscription channel?",
				msg.Data()))
		}
		if newRoundEvent.Height != height {
			panic(fmt.Sprintf("expected height %v, got %v", height, newRoundEvent.Height))
		}
		if newRoundEvent.Round != round {
			panic(fmt.Sprintf("expected round %v, got %v", round, newRoundEvent.Round))
		}
	}
}

func ensureNewTimeout(timeoutCh <-chan tmpubsub.Message, height int64, round int32, timeout int64) {
	timeoutDuration := time.Duration(timeout*10) * time.Nanosecond
	ensureNewEvent(timeoutCh, height, round, timeoutDuration,
		"Timeout expired while waiting for NewTimeout event")
}

func ensureNewProposal(proposalCh <-chan tmpubsub.Message, height int64, round int32) {
	select {
	case <-time.After(ensureTimeout):
		panic("Timeout expired while waiting for NewProposal event")
	case msg := <-proposalCh:
		proposalEvent, ok := msg.Data().(types.EventDataCompleteProposal)
		if !ok {
			panic(fmt.Sprintf("expected a EventDataCompleteProposal, got %T. Wrong subscription channel?",
				msg.Data()))
		}
		if proposalEvent.Height != height {
			panic(fmt.Sprintf("expected height %v, got %v", height, proposalEvent.Height))
		}
		if proposalEvent.Round != round {
			panic(fmt.Sprintf("expected round %v, got %v", round, proposalEvent.Round))
		}
	}
}

func ensureNewValidBlock(validBlockCh <-chan tmpubsub.Message, height int64, round int32) {
	ensureNewEvent(validBlockCh, height, round, ensureTimeout,
		"Timeout expired while waiting for NewValidBlock event")
}

func ensureNewBlock(blockCh <-chan tmpubsub.Message, height int64) {
	select {
	case <-time.After(ensureTimeout):
		panic("Timeout expired while waiting for NewBlock event")
	case msg := <-blockCh:
		blockEvent, ok := msg.Data().(types.EventDataNewBlock)
		if !ok {
			panic(fmt.Sprintf("expected a EventDataNewBlock, got %T. Wrong subscription channel?",
				msg.Data()))
		}
		if blockEvent.Block.Height != height {
			panic(fmt.Sprintf("expected height %v, got %v", height, blockEvent.Block.Height))
		}
	}
}

func ensureNewBlockHeader(blockCh <-chan tmpubsub.Message, height int64, blockHash tmbytes.HexBytes) {
	select {
	case <-time.After(ensureTimeout):
		panic("Timeout expired while waiting for NewBlockHeader event")
	case msg := <-blockCh:
		blockHeaderEvent, ok := msg.Data().(types.EventDataNewBlockHeader)
		if !ok {
			panic(fmt.Sprintf("expected a EventDataNewBlockHeader, got %T. Wrong subscription channel?",
				msg.Data()))
		}
		if blockHeaderEvent.Header.Height != height {
			panic(fmt.Sprintf("expected height %v, got %v", height, blockHeaderEvent.Header.Height))
		}
		if !bytes.Equal(blockHeaderEvent.Header.Hash(), blockHash) {
			panic(fmt.Sprintf("expected header %X, got %X", blockHash, blockHeaderEvent.Header.Hash()))
		}
	}
}

func ensureNewUnlock(unlockCh <-chan tmpubsub.Message, height int64, round int32) {
	ensureNewEvent(unlockCh, height, round, ensureTimeout,
		"Timeout expired while waiting for NewUnlock event")
}

func ensureProposal(proposalCh <-chan tmpubsub.Message, height int64, round int32, propID types.BlockID) {
	select {
	case <-time.After(ensureTimeout):
		panic("Timeout expired while waiting for NewProposal event")
	case msg := <-proposalCh:
		proposalEvent, ok := msg.Data().(types.EventDataCompleteProposal)
		if !ok {
			panic(fmt.Sprintf("expected a EventDataCompleteProposal, got %T. Wrong subscription channel?",
				msg.Data()))
		}
		if proposalEvent.Height != height {
			panic(fmt.Sprintf("expected height %v, got %v", height, proposalEvent.Height))
		}
		if proposalEvent.Round != round {
			panic(fmt.Sprintf("expected round %v, got %v", round, proposalEvent.Round))
		}
		if !proposalEvent.BlockID.Equals(propID) {
			panic("Proposed block does not match expected block")
		}
	}
}

func ensurePrecommit(voteCh <-chan tmpubsub.Message, height int64, round int32) {
	ensureVote(voteCh, height, round, types.PrecommitType)
}

func ensurePrevote(voteCh <-chan tmpubsub.Message, height int64, round int32) {
	ensureVote(voteCh, height, round, types.PrevoteType)
}

func ensureVote(voteCh <-chan tmpubsub.Message, height int64, round int32,
	voteType types.SignedMsgType) {
	select {
	case <-time.After(ensureTimeout):
		panic("Timeout expired while waiting for NewVote event")
	case msg := <-voteCh:
		voteEvent, ok := msg.Data().(types.EventDataVote)
		if !ok {
			panic(fmt.Sprintf("expected a EventDataVote, got %T. Wrong subscription channel?",
				msg.Data()))
		}
		vote := voteEvent.Vote
		if vote.Height != height {
			panic(fmt.Sprintf("expected height %v, got %v", height, vote.Height))
		}
		if vote.Round != round {
			panic(fmt.Sprintf("expected round %v, got %v", round, vote.Round))
		}
		if vote.Type != voteType {
			panic(fmt.Sprintf("expected type %v, got %v", voteType, vote.Type))
		}
	}
}

func ensureNewEventOnChannel(ch <-chan tmpubsub.Message) {
	select {
	case <-time.After(ensureTimeout):
		panic("Timeout expired while waiting for new activity on the channel")
	case <-ch:
	}
}

//-------------------------------------------------------------------------------
// consensus nets

// consensusLogger is a TestingLogger which uses a different
// color for each validator ("validator" key must exist).
func consensusLogger() log.Logger {
	return log.TestingLoggerWithColorFn(func(keyvals ...interface{}) term.FgBgColor {
		for i := 0; i < len(keyvals)-1; i += 2 {
			if keyvals[i] == "validator" {
				return term.FgBgColor{Fg: term.Color(uint8(keyvals[i+1].(int) + 1))}
			}
		}
		return term.FgBgColor{}
	}).With("module", "consensus")
}

func randConsensusNet(nValidators int, testName string, tickerFunc func() TimeoutTicker,
	appFunc func() abci.Application, configOpts ...func(*cfg.Config)) ([]*State, cleanupFunc) {
	genDoc, privVals := randGenesisDoc(nValidators, false, 30)
	css := make([]*State, nValidators)
	logger := consensusLogger()
	configRootDirs := make([]string, 0, nValidators)
	for i := 0; i < nValidators; i++ {
		stateDB := dbm.NewMemDB() // each state needs its own db
		state, _ := sm.LoadStateFromDBOrGenesisDoc(stateDB, genDoc)
		thisConfig := ResetConfig(fmt.Sprintf("%s_%d", testName, i))
		configRootDirs = append(configRootDirs, thisConfig.RootDir)
		for _, opt := range configOpts {
			opt(thisConfig)
		}
		ensureDir(filepath.Dir(thisConfig.Consensus.WalFile()), 0700) // dir for wal
		app := appFunc()
		vals := types.TM2PB.ValidatorUpdates(state.Validators)
		app.InitChain(abci.RequestInitChain{Validators: vals})

		css[i] = newStateWithConfigAndBlockStore(thisConfig, state, privVals[i], app, stateDB)
		css[i].SetTimeoutTicker(tickerFunc())
		css[i].SetLogger(logger.With("validator", i, "module", "consensus"))
	}
	return css, func() {
		for _, dir := range configRootDirs {
			os.RemoveAll(dir)
		}
	}
}

// nPeers = nValidators + nNotValidator
func randConsensusNetWithPeers(
	nValidators,
	nPeers int,
	testName string,
	tickerFunc func() TimeoutTicker,
	appFunc func(string) abci.Application,
) ([]*State, *types.GenesisDoc, *cfg.Config, cleanupFunc) {
	genDoc, privVals := randGenesisDoc(nValidators, false, testMinPower)
	css := make([]*State, nPeers)
	logger := consensusLogger()
	var peer0Config *cfg.Config
	configRootDirs := make([]string, 0, nPeers)
	for i := 0; i < nPeers; i++ {
		stateDB := dbm.NewMemDB() // each state needs its own db
		state, _ := sm.LoadStateFromDBOrGenesisDoc(stateDB, genDoc)
		thisConfig := ResetConfig(fmt.Sprintf("%s_%d", testName, i))
		configRootDirs = append(configRootDirs, thisConfig.RootDir)
		ensureDir(filepath.Dir(thisConfig.Consensus.WalFile()), 0700) // dir for wal
		if i == 0 {
			peer0Config = thisConfig
		}
		var privVal types.PrivValidator
		if i < nValidators {
			privVal = privVals[i]
		} else {
			tempKeyFile, err := ioutil.TempFile("", "priv_validator_key_")
			if err != nil {
				panic(err)
			}
			tempStateFile, err := ioutil.TempFile("", "priv_validator_state_")
			if err != nil {
				panic(err)
			}

			privVal = privval.GenFilePV(tempKeyFile.Name(), tempStateFile.Name())
		}

		app := appFunc(path.Join(config.DBDir(), fmt.Sprintf("%s_%d", testName, i)))
		vals := types.TM2PB.ValidatorUpdates(state.Validators)
		if _, ok := app.(*kvstore.PersistentKVStoreApplication); ok {
			// simulate handshake, receive app version. If don't do this, replay test will fail
			state.Version.Consensus.App = kvstore.ProtocolVersion
		}
		app.InitChain(abci.RequestInitChain{Validators: vals})
		//sm.SaveState(stateDB,state)	//height 1's validatorsInfo already saved in LoadStateFromDBOrGenesisDoc above

		css[i] = newStateWithConfig(thisConfig, state, privVal, app)
		css[i].SetTimeoutTicker(tickerFunc())
		css[i].SetLogger(logger.With("validator", i, "module", "consensus"))
	}
	return css, genDoc, peer0Config, func() {
		for _, dir := range configRootDirs {
			os.RemoveAll(dir)
		}
	}
}

func getSwitchIndex(switches []*p2p.Switch, peer p2p.Peer) int {
	for i, s := range switches {
		if peer.NodeInfo().ID() == s.NodeInfo().ID() {
			return i
		}
	}
	panic("didnt find peer in switches")
}

//-------------------------------------------------------------------------------
// genesis

func randGenesisDoc(numValidators int, randPower bool, minPower int64) (*types.GenesisDoc, []types.PrivValidator) {
	validators := make([]types.GenesisValidator, numValidators)
	privValidators := make([]types.PrivValidator, numValidators)
	for i := 0; i < numValidators; i++ {
		val, privVal := types.RandValidator(randPower, minPower)
		validators[i] = types.GenesisValidator{
			PubKey: val.PubKey,
			Power:  val.VotingPower,
		}
		privValidators[i] = privVal
	}
	sort.Sort(types.PrivValidatorsByAddress(privValidators))

	return &types.GenesisDoc{
		GenesisTime: tmtime.Now(),
		ChainID:     config.ChainID(),
		Validators:  validators,
	}, privValidators
}

func randGenesisState(numValidators int, randPower bool, minPower int64) (sm.State, []types.PrivValidator) {
	genDoc, privValidators := randGenesisDoc(numValidators, randPower, minPower)
	s0, _ := sm.MakeGenesisState(genDoc)
	return s0, privValidators
}

//------------------------------------
// mock ticker

func newMockTickerFunc(onlyOnce bool) func() TimeoutTicker {
	return func() TimeoutTicker {
		return &mockTicker{
			c:        make(chan timeoutInfo, 10),
			onlyOnce: onlyOnce,
		}
	}
}

// mock ticker only fires on RoundStepNewHeight
// and only once if onlyOnce=true
type mockTicker struct {
	c chan timeoutInfo

	mtx      sync.Mutex
	onlyOnce bool
	fired    bool
}

func (m *mockTicker) Start() error {
	return nil
}

func (m *mockTicker) Stop() error {
	return nil
}

func (m *mockTicker) ScheduleTimeout(ti timeoutInfo) {
	m.mtx.Lock()
	defer m.mtx.Unlock()
	if m.onlyOnce && m.fired {
		return
	}
	if ti.Step == cstypes.RoundStepNewHeight {
		m.c <- ti
		m.fired = true
	}
}

func (m *mockTicker) Chan() <-chan timeoutInfo {
	return m.c
}

func (*mockTicker) SetLogger(log.Logger) {}

//------------------------------------

func newCounter() abci.Application {
	return counter.NewApplication(true)
}

func newPersistentKVStore() abci.Application {
	dir, err := ioutil.TempDir("", "persistent-kvstore")
	if err != nil {
		panic(err)
	}
	return kvstore.NewPersistentKVStoreApplication(dir)
}

func newPersistentKVStoreWithPath(dbDir string) abci.Application {
	return kvstore.NewPersistentKVStoreApplication(dbDir)
}<|MERGE_RESOLUTION|>--- conflicted
+++ resolved
@@ -66,11 +66,7 @@
 // validator stub (a kvstore consensus peer we control)
 
 type validatorStub struct {
-<<<<<<< HEAD
 	Index  uint32 // Validator index. NOTE: we don't assume validator set changes.
-=======
-	Index  int32 // Validator index. NOTE: we don't assume validator set changes.
->>>>>>> 9cf40bfa
 	Height int64
 	Round  int32
 	types.PrivValidator
@@ -78,11 +74,7 @@
 
 var testMinPower int64 = 10
 
-<<<<<<< HEAD
 func newValidatorStub(privValidator types.PrivValidator, valIndex uint32) *validatorStub {
-=======
-func newValidatorStub(privValidator types.PrivValidator, valIndex int32) *validatorStub {
->>>>>>> 9cf40bfa
 	return &validatorStub{
 		Index:         valIndex,
 		PrivValidator: privValidator,
@@ -167,15 +159,9 @@
 func (vss ValidatorStubsByAddress) Swap(i, j int) {
 	it := vss[i]
 	vss[i] = vss[j]
-<<<<<<< HEAD
 	vss[i].Index = uint32(i)
 	vss[j] = it
 	vss[j].Index = uint32(j)
-=======
-	vss[i].Index = int32(i)
-	vss[j] = it
-	vss[j].Index = int32(j)
->>>>>>> 9cf40bfa
 }
 
 //-------------------------------------------------------------------------------
@@ -422,11 +408,7 @@
 	cs := newState(state, privVals[0], counter.NewApplication(true))
 
 	for i := 0; i < nValidators; i++ {
-<<<<<<< HEAD
 		vss[i] = newValidatorStub(privVals[i], uint32(i))
-=======
-		vss[i] = newValidatorStub(privVals[i], int32(i))
->>>>>>> 9cf40bfa
 	}
 	// since cs1 starts at 1
 	incrementHeight(vss[1:]...)
