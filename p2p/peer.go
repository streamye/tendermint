--- conflicted
+++ resolved
@@ -23,12 +23,7 @@
 	mconn    *MConnection
 	running  uint32
 
-<<<<<<< HEAD
-	Nodeinfo *nodeInfo
-
-=======
 	*types.NodeInfo
->>>>>>> aa931f88
 	Key  string
 	Data *CMap // User data.
 }
