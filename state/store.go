--- conflicted
+++ resolved
@@ -212,11 +212,7 @@
 				),
 			)
 		}
-<<<<<<< HEAD
-		valInfo2.ValidatorSet.IncrementProposerPriority(int32(height - lastStoredHeight)) // mutate
-=======
 		valInfo2.ValidatorSet.IncrementProposerPriority(tmmath.SafeConvertInt32(height - lastStoredHeight)) // mutate
->>>>>>> 9cf40bfa
 		valInfo = valInfo2
 	}
 
