--- conflicted
+++ resolved
@@ -232,24 +232,14 @@
 	return idx < len(vals.Validators) && bytes.Equal(vals.Validators[idx].Address, address)
 }
 
-<<<<<<< HEAD
 // GetByAddress returns an index of the validator with address and validator if found.
 // Otherwise, 0, nil and a error are returned.
 func (vals *ValidatorSet) GetByAddress(address []byte) (index uint32, val *Validator, err error) {
-=======
-// GetByAddress returns an index of the validator with address and validator
-// itself if found. Otherwise, -1 and nil are returned.
-func (vals *ValidatorSet) GetByAddress(address []byte) (index int32, val *Validator) {
->>>>>>> 9cf40bfa
 	idx := sort.Search(len(vals.Validators), func(i int) bool {
 		return bytes.Compare(address, vals.Validators[i].Address) <= 0
 	})
 	if idx < len(vals.Validators) && bytes.Equal(vals.Validators[idx].Address, address) {
-<<<<<<< HEAD
 		return uint32(idx), vals.Validators[idx].Copy(), nil
-=======
-		return int32(idx), vals.Validators[idx].Copy()
->>>>>>> 9cf40bfa
 	}
 	return 0, nil, fmt.Errorf("could not find validator at index: %v, %w", idx, err)
 }
@@ -257,13 +247,8 @@
 // GetByIndex returns the validator's address and validator itself by index.
 // It returns nil values if index is less than 0 or greater or equal to
 // len(ValidatorSet.Validators).
-<<<<<<< HEAD
 func (vals *ValidatorSet) GetByIndex(index uint32) (address []byte, val *Validator) {
 	if index-1 < 0 || int(index) >= len(vals.Validators) {
-=======
-func (vals *ValidatorSet) GetByIndex(index int32) (address []byte, val *Validator) {
-	if index < 0 || int(index) >= len(vals.Validators) {
->>>>>>> 9cf40bfa
 		return nil, nil
 	}
 	val = vals.Validators[index]
@@ -663,11 +648,7 @@
 		val := vals.Validators[idx]
 
 		// Validate signature.
-<<<<<<< HEAD
 		voteSignBytes := commit.VoteSignBytes(chainID, uint32(idx))
-=======
-		voteSignBytes := commit.VoteSignBytes(chainID, int32(idx))
->>>>>>> 9cf40bfa
 		if !val.PubKey.VerifyBytes(voteSignBytes, commitSig.Signature) {
 			return fmt.Errorf("wrong signature (#%d): %X", idx, commitSig.Signature)
 		}
@@ -731,10 +712,6 @@
 
 	// Check old voting power.
 	oldVotingPower := int64(0)
-<<<<<<< HEAD
-=======
-	seen := map[int32]bool{}
->>>>>>> 9cf40bfa
 
 	for idx, commitSig := range commit.Signatures {
 		if commitSig.Absent() {
@@ -748,11 +725,7 @@
 		}
 
 		// Validate signature.
-<<<<<<< HEAD
 		voteSignBytes := commit.VoteSignBytes(chainID, uint32(idx))
-=======
-		voteSignBytes := commit.VoteSignBytes(chainID, int32(idx))
->>>>>>> 9cf40bfa
 		if !val.PubKey.VerifyBytes(voteSignBytes, commitSig.Signature) {
 			return errors.Errorf("wrong signature (#%d): %X", idx, commitSig.Signature)
 		}
@@ -790,11 +763,7 @@
 
 	var (
 		talliedVotingPower int64
-<<<<<<< HEAD
 		seenVals           = make(map[uint32]int, len(commit.Signatures)) // validator index -> commit index
-=======
-		seenVals           = make(map[int32]int, len(commit.Signatures)) // validator index -> commit index
->>>>>>> 9cf40bfa
 		votingPowerNeeded  = (vals.TotalVotingPower() * trustLevel.Numerator) / trustLevel.Denominator
 	)
 
@@ -819,11 +788,7 @@
 			seenVals[valIdx] = idx
 
 			// Validate signature.
-<<<<<<< HEAD
 			voteSignBytes := commit.VoteSignBytes(chainID, uint32(idx))
-=======
-			voteSignBytes := commit.VoteSignBytes(chainID, int32(idx))
->>>>>>> 9cf40bfa
 			if !val.PubKey.VerifyBytes(voteSignBytes, commitSig.Signature) {
 				return errors.Errorf("wrong signature (#%d): %X", idx, commitSig.Signature)
 			}
