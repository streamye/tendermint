--- conflicted
+++ resolved
@@ -279,11 +279,7 @@
 var _ Evidence = &MockEvidence{}
 
 // UNSTABLE
-<<<<<<< HEAD
 func NewMockEvidence(height int64, eTime time.Time, idx uint32, address []byte) MockEvidence {
-=======
-func NewMockEvidence(height int64, eTime time.Time, idx int32, address []byte) MockEvidence {
->>>>>>> 9cf40bfa
 	return MockEvidence{
 		EvidenceHeight:  height,
 		EvidenceTime:    eTime,
