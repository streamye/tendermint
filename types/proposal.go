--- conflicted
+++ resolved
@@ -23,11 +23,7 @@
 type Proposal struct {
 	Type      SignedMsgType
 	Height    int64     `json:"height"`
-<<<<<<< HEAD
-	Round     int32     `json:"round"`
-=======
 	Round     int32     `json:"round"`     // there can not be greater than 2_147_483_647 rounds
->>>>>>> 9cf40bfa
 	POLRound  int32     `json:"pol_round"` // -1 if null.
 	BlockID   BlockID   `json:"block_id"`
 	Timestamp time.Time `json:"timestamp"`
