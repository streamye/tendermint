--- conflicted
+++ resolved
@@ -93,19 +93,13 @@
 
 		initFilesWithConfig(config)
 
-<<<<<<< HEAD
-		pvFile := filepath.Join(nodeDir, config.BaseConfig.PrivValidator)
-		pv := privval.LoadFilePV(pvFile)
-		pubKey := pv.GetPubKey()
-=======
 		pvKeyFile := filepath.Join(nodeDir, config.BaseConfig.PrivValidatorKey)
 		pvStateFile := filepath.Join(nodeDir, config.BaseConfig.PrivValidatorState)
 
 		pv := privval.LoadFilePV(pvKeyFile, pvStateFile)
->>>>>>> 928d9dad
 		genVals[i] = types.GenesisValidator{
-			Address: pubKey.Address(),
-			PubKey:  pubKey,
+			Address: pv.GetPubKey().Address(),
+			PubKey:  pv.GetPubKey(),
 			Power:   1,
 			Name:    nodeDirName,
 		}
@@ -140,30 +134,12 @@
 		}
 	}
 
-	// Gather persistent peer addresses.
-	var (
-		persistentPeers string
-		err             error
-	)
 	if populatePersistentPeers {
-		persistentPeers, err = persistentPeersString(config)
+		err := populatePersistentPeersInConfigAndWriteIt(config)
 		if err != nil {
 			_ = os.RemoveAll(outputDir)
 			return err
 		}
-	}
-
-	// Overwrite default config.
-	for i := 0; i < nValidators+nNonValidators; i++ {
-		nodeDir := filepath.Join(outputDir, fmt.Sprintf("%s%d", nodeDirPrefix, i))
-		config.SetRoot(nodeDir)
-		config.P2P.AddrBookStrict = false
-		config.P2P.AllowDuplicateIP = true
-		if populatePersistentPeers {
-			config.P2P.PersistentPeers = persistentPeers
-		}
-
-		cfg.WriteConfigFile(filepath.Join(nodeDir, "config", "config.toml"), config)
 	}
 
 	fmt.Printf("Successfully initialized %v node directories\n", nValidators+nNonValidators)
@@ -188,16 +164,28 @@
 	return fmt.Sprintf("%s%d", hostnamePrefix, i)
 }
 
-func persistentPeersString(config *cfg.Config) (string, error) {
+func populatePersistentPeersInConfigAndWriteIt(config *cfg.Config) error {
 	persistentPeers := make([]string, nValidators+nNonValidators)
 	for i := 0; i < nValidators+nNonValidators; i++ {
 		nodeDir := filepath.Join(outputDir, fmt.Sprintf("%s%d", nodeDirPrefix, i))
 		config.SetRoot(nodeDir)
 		nodeKey, err := p2p.LoadNodeKey(config.NodeKeyFile())
 		if err != nil {
-			return "", err
+			return err
 		}
 		persistentPeers[i] = p2p.IDAddressString(nodeKey.ID(), fmt.Sprintf("%s:%d", hostnameOrIP(i), p2pPort))
 	}
-	return strings.Join(persistentPeers, ","), nil
+	persistentPeersList := strings.Join(persistentPeers, ",")
+
+	for i := 0; i < nValidators+nNonValidators; i++ {
+		nodeDir := filepath.Join(outputDir, fmt.Sprintf("%s%d", nodeDirPrefix, i))
+		config.SetRoot(nodeDir)
+		config.P2P.PersistentPeers = persistentPeersList
+		config.P2P.AddrBookStrict = false
+
+		// overwrite default config
+		cfg.WriteConfigFile(filepath.Join(nodeDir, "config", "config.toml"), config)
+	}
+
+	return nil
 }