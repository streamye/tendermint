--- conflicted
+++ resolved
@@ -301,11 +301,7 @@
 	}
 }
 
-<<<<<<< HEAD
 func newVote(addr types.Address, idx uint32, round int32, height int64, typ byte, blockID types.BlockID) *types.Vote {
-=======
-func newVote(addr types.Address, idx int32, height int64, round int32, typ byte, blockID types.BlockID) *types.Vote {
->>>>>>> 9cf40bfa
 	return &types.Vote{
 		ValidatorAddress: addr,
 		ValidatorIndex:   idx,
